package avatar

import (
	"bufio"
	"bytes"
	"image"
	"image/draw"
	"image/png"
	"io/ioutil"
	"log"
	"net/http"
	"os"
<<<<<<< HEAD
	"path"
	"path/filepath"
	"runtime"
=======
>>>>>>> 71ed252c
	"strconv"
	"strings"
	"sync"

	"github.com/golang/freetype"
	"github.com/golang/freetype/truetype"
	"golang.org/x/image/font"
)

const (
<<<<<<< HEAD
	fontFace    = "Roboto-Bold.ttf" //SourceSansVariable-Roman.ttf"
	fontSize    = 210.0
	imageWidth  = 500.0
	imageHeight = 500.0
	dpi         = 72.0
	spacer      = 20
	textY       = 320
	// lineSpacing = 1
=======
	defaultfontFace = "Roboto-Bold.ttf" //SourceSansVariable-Roman.ttf"
	fontSize        = 210.0
	imageWidth      = 500.0
	imageHeight     = 500.0
	lineSpacing     = 1
	dpi             = 72.0
	spacer          = 20
	textY           = 320
>>>>>>> 71ed252c
)

var fontFacePath = ""

<<<<<<< HEAD
func init() {
	ex, err := os.Executable()
	if err != nil {
		panic(err)
	}
	exPath := filepath.Dir(ex)
	fmt.Println(exPath)
	// We need to set the source directory for the font
	_, filename, _, ok := runtime.Caller(0)
	if !ok {
		panic("No caller information")
	}
	sourceDir = path.Dir(filename)
=======
// SetFontFacePath sets the font to do the business with
func SetFontFacePath(f string) {
	fontFacePath = f
>>>>>>> 71ed252c
}

// var sourceDir string

// func init() {
// 	// We need to set the source directory for the font
// 	_, filename, _, ok := runtime.Caller(0)
// 	if !ok {
// 		panic("No caller information")
// 	}
// 	sourceDir = path.Dir(filename)
// }

// ToDisk saves the image to disk
func ToDisk(initials, path string) {
	rgba, err := createAvatar(initials)
	if err != nil {
		log.Println(err)
		return
	}

	// Save image to disk
	out, err := os.Create(path)
	if err != nil {
		log.Println(err)
		os.Exit(1)
	}
	defer out.Close()

	b := bufio.NewWriter(out)

	err = png.Encode(b, rgba)
	if err != nil {
		log.Println(err)
		os.Exit(1)
	}

	err = b.Flush()
	if err != nil {
		log.Println(err)
		os.Exit(1)
	}
}

// ToHTTP sends the image to a http.ResponseWriter (as a PNG)
func ToHTTP(initials string, w http.ResponseWriter) {
	rgba, err := createAvatar(initials)
	if err != nil {
		log.Println(err)
		return
	}

	b := new(bytes.Buffer)
	key := fmt.Sprintf("avatar%s", initials) // for Etag

	err = png.Encode(b, rgba)
	if err != nil {
		log.Println("unable to encode image.")
	}

	w.Header().Set("Content-Type", "image/png")
	w.Header().Set("Content-Length", strconv.Itoa(len(b.Bytes())))
	w.Header().Set("Cache-Control", "max-age=2592000") // 30 days
	w.Header().Set("Etag", `"`+key+`"`)

	if _, err := w.Write(b.Bytes()); err != nil {
		log.Println("unable to write image.")
	}
}

func cleanString(incoming string) string {
	incoming = strings.TrimSpace(incoming)

	// If its something like "firstname surname" get the initials out
	split := strings.Split(incoming, " ")
	if len(split) == 2 {
		incoming = split[0][0:1] + split[1][0:1]
	}

	// Max length of 2
	if len(incoming) > 2 {
		incoming = incoming[0:2]
	}

	// To upper and trimmed
	return strings.ToUpper(strings.TrimSpace(incoming))
}

func getFont(fontPath string) (*truetype.Font, error) {
	if fontPath == "" {
		fontPath = defaultfontFace
	}
	// Read the font data.
	fontBytes, err := ioutil.ReadFile(fontPath) //fmt.Sprintf("%s/%s", sourceDir, fontFaceName))
	if err != nil {
		return nil, err
	}

	return freetype.ParseFont(fontBytes)
}

var imageCache sync.Map

func getImage(initials string) *image.RGBA {
	value, ok := imageCache.Load(initials)

	if !ok {
		return nil
	}

	image, ok2 := value.(*image.RGBA)
	if !ok2 {
		return nil
	}
	return image
}

func setImage(initials string, image *image.RGBA) {
	imageCache.Store(initials, image)
}

func createAvatar(initials string) (*image.RGBA, error) {
	// Make sure the string is OK
	text := cleanString(initials)

	// Check cache
	cachedImage := getImage(text)
	if cachedImage != nil {
		return cachedImage, nil
	}

	// Load and get the font
	f, err := getFont(fontFacePath)
	if err != nil {
		return nil, err
	}

	// Setup the colors, text white, background based on first initial
	textColor := image.White
	background := defaultColor(text[0:1])
	rgba := image.NewRGBA(image.Rect(0, 0, imageWidth, imageHeight))
	draw.Draw(rgba, rgba.Bounds(), &background, image.ZP, draw.Src)
	c := freetype.NewContext()
	c.SetDPI(dpi)
	c.SetFont(f)
	c.SetFontSize(fontSize)
	c.SetClip(rgba.Bounds())
	c.SetDst(rgba)
	c.SetSrc(textColor)
	c.SetHinting(font.HintingFull)

	// We need to convert the font into a "font.Face" so we can read the glyph
	// info
	to := truetype.Options{}
	to.Size = fontSize
	face := truetype.NewFace(f, &to)

	// Calculate the widths and print to image
	xPoints := []int{0, 0}
	textWidths := []int{0, 0}

	// Get the widths of the text characters
	for i, char := range text {
		width, ok := face.GlyphAdvance(rune(char))
		if ok != true {
			return nil, err
		}

		textWidths[i] = int(float64(width) / 64)
	}

	// TODO need some tests for this
	if len(textWidths) == 1 {
		textWidths[1] = 0
	}

	// Get the combined width of the characters
	combinedWidth := textWidths[0] + spacer + textWidths[1]

	// Draw first character
	xPoints[0] = int((imageWidth - combinedWidth) / 2)
	xPoints[1] = int(xPoints[0] + textWidths[0] + spacer)

	for i, char := range text {
		pt := freetype.Pt(xPoints[i], textY)
		c.DrawString(string(char), pt)
	}

	// Cache it
	setImage(text, rgba)

	return rgba, nil
}<|MERGE_RESOLUTION|>--- conflicted
+++ resolved
@@ -3,6 +3,7 @@
 import (
 	"bufio"
 	"bytes"
+	"fmt"
 	"image"
 	"image/draw"
 	"image/png"
@@ -10,12 +11,6 @@
 	"log"
 	"net/http"
 	"os"
-<<<<<<< HEAD
-	"path"
-	"path/filepath"
-	"runtime"
-=======
->>>>>>> 71ed252c
 	"strconv"
 	"strings"
 	"sync"
@@ -26,48 +21,20 @@
 )
 
 const (
-<<<<<<< HEAD
-	fontFace    = "Roboto-Bold.ttf" //SourceSansVariable-Roman.ttf"
-	fontSize    = 210.0
-	imageWidth  = 500.0
-	imageHeight = 500.0
-	dpi         = 72.0
-	spacer      = 20
-	textY       = 320
-	// lineSpacing = 1
-=======
 	defaultfontFace = "Roboto-Bold.ttf" //SourceSansVariable-Roman.ttf"
 	fontSize        = 210.0
 	imageWidth      = 500.0
 	imageHeight     = 500.0
-	lineSpacing     = 1
 	dpi             = 72.0
 	spacer          = 20
 	textY           = 320
->>>>>>> 71ed252c
 )
 
 var fontFacePath = ""
 
-<<<<<<< HEAD
-func init() {
-	ex, err := os.Executable()
-	if err != nil {
-		panic(err)
-	}
-	exPath := filepath.Dir(ex)
-	fmt.Println(exPath)
-	// We need to set the source directory for the font
-	_, filename, _, ok := runtime.Caller(0)
-	if !ok {
-		panic("No caller information")
-	}
-	sourceDir = path.Dir(filename)
-=======
 // SetFontFacePath sets the font to do the business with
 func SetFontFacePath(f string) {
 	fontFacePath = f
->>>>>>> 71ed252c
 }
 
 // var sourceDir string
@@ -232,7 +199,7 @@
 	// Get the widths of the text characters
 	for i, char := range text {
 		width, ok := face.GlyphAdvance(rune(char))
-		if ok != true {
+		if !ok {
 			return nil, err
 		}
 
@@ -253,7 +220,10 @@
 
 	for i, char := range text {
 		pt := freetype.Pt(xPoints[i], textY)
-		c.DrawString(string(char), pt)
+		_, err := c.DrawString(string(char), pt)
+		if err != nil {
+			return nil, err
+		}
 	}
 
 	// Cache it
